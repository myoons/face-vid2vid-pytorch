import os
import multiprocessing
from typing import Mapping

import cv2
from glob import glob


def video2png(video_path):
    dataset_name, person_id, clip_id, _ = video_path.split("data/")[-1].split("/")
    target_dir = f"data/vox/{person_id}/{clip_id}"

    if os.path.exists(target_dir):
        frame = len(os.listdir(target_dir))
    else:
        os.makedirs(target_dir)
        frame = 0

    assert len(os.listdir(target_dir)) == frame

    vidcap = cv2.VideoCapture(video_path)
    vid_width = int(vidcap.get(cv2.CAP_PROP_FRAME_WIDTH))
    vid_height = int(vidcap.get(cv2.CAP_PROP_FRAME_HEIGHT))
    assert vid_width == 224 and vid_height == 224, print(f"{target_dir} is not 224 * 224")

    vid_length = int(vidcap.get(cv2.CAP_PROP_FRAME_COUNT))
<<<<<<< HEAD
    if vid_length > 250:
        for frame_idx in range(0, vid_length, 250):  # 1 frame per 10 seconds
            vidcap.set(cv2.CAP_PROP_FRAME_COUNT, frame_idx)
            ret, image = vidcap.read()
=======
    for frame_idx in range(0, vid_length, 125):
        vidcap.set(cv2.CAP_PROP_FRAME_COUNT, frame_idx)
        ret, image = vidcap.read()
>>>>>>> 8b051267

            cv2.imwrite(f"{target_dir}/{str(frame).zfill(4)}.png", image)
            if ret is False:
                break
            frame += 1
    else:
        vidcap.set(cv2.CAP_PROP_FRAME_COUNT, 0)
        ret, image = vidcap.read()
        cv2.imwrite(f"{target_dir}/{str(frame).zfill(4)}.png", image)
        frame += 1

        vidcap.set(cv2.CAP_PROP_FRAME_COUNT, vid_length-1)
        ret, image = vidcap.read()
        cv2.imwrite(f"{target_dir}/{str(frame).zfill(4)}.png", image)

    print(f"{target_dir} Done")


def mp_video2png(n_processes):
    pool = multiprocessing.Pool(processes=n_processes)
    inputs = glob("data/vox_mp4/**/**/**.mp4")

    pool.map(video2png, inputs)
    pool.close()
    pool.join()


def resize(image):
<<<<<<< HEAD
    os.makedirs(image.replace("vox", "vox_256").replace(os.path.basename(image), ""), exist_ok=True)
    cv2.imwrite(image.replace("vox", "vox_256"), cv2.resize(cv2.imread(image), (256, 256), interpolation=cv2.INTER_CUBIC))
    print(image.replace("vox", "vox_256"))
=======
    os.makedirs(image.replace("vox_128", "vox_256").replace(os.path.basename(image), ""), exist_ok=True)
    cv2.imwrite(image.replace("vox_128", "vox_256"), cv2.resize(cv2.imread(image), (256, 256), interpolation=cv2.INTER_CUBIC))
    print(image.replace("vox_128", "vox_256"))
>>>>>>> 8b051267


def mp_resize(n_processes):
    pool = multiprocessing.Pool(processes=n_processes)
<<<<<<< HEAD
    inputs = glob("data/vox/**/**/**.png")
=======
    inputs = glob("data/vox_128/**/**/**/**.jpg")
>>>>>>> 8b051267

    pool.map(resize, inputs)
    pool.close()
    pool.join()


<<<<<<< HEAD
=======

>>>>>>> 8b051267
if __name__ == '__main__':
    mp_resize(12)<|MERGE_RESOLUTION|>--- conflicted
+++ resolved
@@ -24,16 +24,11 @@
     assert vid_width == 224 and vid_height == 224, print(f"{target_dir} is not 224 * 224")
 
     vid_length = int(vidcap.get(cv2.CAP_PROP_FRAME_COUNT))
-<<<<<<< HEAD
+
     if vid_length > 250:
         for frame_idx in range(0, vid_length, 250):  # 1 frame per 10 seconds
             vidcap.set(cv2.CAP_PROP_FRAME_COUNT, frame_idx)
             ret, image = vidcap.read()
-=======
-    for frame_idx in range(0, vid_length, 125):
-        vidcap.set(cv2.CAP_PROP_FRAME_COUNT, frame_idx)
-        ret, image = vidcap.read()
->>>>>>> 8b051267
 
             cv2.imwrite(f"{target_dir}/{str(frame).zfill(4)}.png", image)
             if ret is False:
@@ -62,33 +57,18 @@
 
 
 def resize(image):
-<<<<<<< HEAD
     os.makedirs(image.replace("vox", "vox_256").replace(os.path.basename(image), ""), exist_ok=True)
     cv2.imwrite(image.replace("vox", "vox_256"), cv2.resize(cv2.imread(image), (256, 256), interpolation=cv2.INTER_CUBIC))
     print(image.replace("vox", "vox_256"))
-=======
-    os.makedirs(image.replace("vox_128", "vox_256").replace(os.path.basename(image), ""), exist_ok=True)
-    cv2.imwrite(image.replace("vox_128", "vox_256"), cv2.resize(cv2.imread(image), (256, 256), interpolation=cv2.INTER_CUBIC))
-    print(image.replace("vox_128", "vox_256"))
->>>>>>> 8b051267
 
 
 def mp_resize(n_processes):
     pool = multiprocessing.Pool(processes=n_processes)
-<<<<<<< HEAD
-    inputs = glob("data/vox/**/**/**.png")
-=======
     inputs = glob("data/vox_128/**/**/**/**.jpg")
->>>>>>> 8b051267
 
     pool.map(resize, inputs)
     pool.close()
     pool.join()
 
-
-<<<<<<< HEAD
-=======
-
->>>>>>> 8b051267
 if __name__ == '__main__':
     mp_resize(12)