--- conflicted
+++ resolved
@@ -47,11 +47,7 @@
     meshed = torch.cat([zz.unsqueeze_(3), xx.unsqueeze_(3), yy.unsqueeze_(3)], dim=3)
     if torch.cuda.is_available():
         meshed = meshed.cuda()
-<<<<<<< HEAD
-   
-=======
 
->>>>>>> 36e1c5a2
     return meshed
 
 
